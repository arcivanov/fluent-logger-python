--- conflicted
+++ resolved
@@ -148,28 +148,18 @@
                  nanosecond_precision=False,
                  msgpack_kwargs=None,
                  queue_timeout=DEFAULT_QUEUE_TIMEOUT,
-<<<<<<< HEAD
-                 **kwargs):  # This kwargs argument is not used in __init__. This will be removed in the next major version.
-=======
                  queue_maxsize=DEFAULT_QUEUE_MAXSIZE,
                  queue_circular=DEFAULT_QUEUE_CIRCULAR,
                  **kwargs): # This kwargs argument is not used in __init__. This will be removed in the next major version.
->>>>>>> 3178185a
         super(FluentSender, self).__init__(tag=tag, host=host, port=port, bufmax=bufmax, timeout=timeout,
                                            verbose=verbose, buffer_overflow_handler=buffer_overflow_handler,
                                            nanosecond_precision=nanosecond_precision, msgpack_kwargs=msgpack_kwargs,
                                            **kwargs)
         self._communicator = CommunicatorThread(tag=tag, host=host, port=port, bufmax=bufmax, timeout=timeout,
                                                 verbose=verbose, buffer_overflow_handler=buffer_overflow_handler,
-<<<<<<< HEAD
-                                                nanosecond_precision=nanosecond_precision,
-                                                msgpack_kwargs=msgpack_kwargs,
-                                                queue_timeout=queue_timeout)
-=======
                                                 nanosecond_precision=nanosecond_precision, msgpack_kwargs=msgpack_kwargs,
                                                 queue_timeout=queue_timeout, queue_maxsize=queue_maxsize,
                                                 queue_circular=queue_circular)
->>>>>>> 3178185a
         self._communicator.start()
 
     def _send(self, bytes_):
